--- conflicted
+++ resolved
@@ -7919,11 +7919,7 @@
                 <h3 id="MIT">MIT License</h3>
                 <h4>Used by:</h4>
                 <ul class="license-used-by">
-<<<<<<< HEAD
                     <li><a href=" https://github.com/ctx400/sscan ">sscan 0.16.0</a></li>
-=======
-                    <li><a href=" https://github.com/ctx400/sscan ">sscan 0.15.1</a></li>
->>>>>>> 35fbbc09
                 </ul>
                 <pre class="license-text">Copyright 2025 ctx400 (https://github.com/ctx400)
 
